--- conflicted
+++ resolved
@@ -111,15 +111,12 @@
       `num_test_examples` of the Stackoverflow Test examples not used in
       `stackoverflow_validation`.
   """
-<<<<<<< HEAD
-  if batch_size <= 0:
-=======
+  
   if vocab_size <= 0:
     raise ValueError('vocab_size must be a positive integer')
 
   if client_batch_size <= 0:
->>>>>>> 68deb321
-    raise ValueError('batch_size must be a positive integer')
+    raise ValueError('client_batch_size must be a positive integer')
 
   if client_epochs_per_round <= 0:
     raise ValueError('client_epochs_per_round must be a positive integer')
